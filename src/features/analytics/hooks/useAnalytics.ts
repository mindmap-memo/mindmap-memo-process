import { useEffect, useRef, useCallback } from 'react';
import { useSession } from 'next-auth/react';
import { AnalyticsEventType } from '../types';
<<<<<<< HEAD
import { getDeviceInfo } from '../utils/deviceDetection';
=======
import { isEmailExcluded } from '../utils/excludedEmails';
>>>>>>> 75649c0a

/**
 * useAnalytics
 *
 * 애널리틱스 이벤트 추적 훅
 * - 세션 시작/종료 자동 추적
 * - 이벤트 기록 함수 제공
 * - 제외된 이메일 계정은 추적하지 않음
 */
export const useAnalytics = () => {
  const { data: session } = useSession();
  const sessionIdRef = useRef<string | null>(null);
  const sessionStartTimeRef = useRef<number | null>(null);

  // 세션 시작
  const startSession = useCallback(async () => {
    if (!session?.user?.email) return;

    // 제외된 이메일은 추적하지 않음
    if (isEmailExcluded(session.user.email)) return;

    const sessionId = `session_${Date.now()}_${Math.random().toString(36).substring(7)}`;
    sessionIdRef.current = sessionId;
    sessionStartTimeRef.current = Date.now();

    // 기기 정보 수집
    const deviceInfo = getDeviceInfo();

    try {
      await fetch('/api/analytics/session', {
        method: 'POST',
        headers: { 'Content-Type': 'application/json' },
        body: JSON.stringify({
          sessionId,
          userEmail: session.user.email,
          action: 'start',
          deviceType: deviceInfo.deviceType,
          browser: deviceInfo.browser,
          os: deviceInfo.os,
          screenResolution: deviceInfo.screenResolution
        })
      });
    } catch (error) {
      console.error('Failed to start analytics session:', error);
    }
  }, [session]);

  // 세션 종료
  const endSession = useCallback(async () => {
    if (!sessionIdRef.current || !sessionStartTimeRef.current || !session?.user?.email) return;

    // 제외된 이메일은 추적하지 않음
    if (isEmailExcluded(session.user.email)) return;

    const durationSeconds = Math.floor((Date.now() - sessionStartTimeRef.current) / 1000);

    try {
      await fetch('/api/analytics/session', {
        method: 'POST',
        headers: { 'Content-Type': 'application/json' },
        body: JSON.stringify({
          sessionId: sessionIdRef.current,
          userEmail: session.user.email,
          action: 'end',
          durationSeconds
        })
      });
    } catch (error) {
      console.error('Failed to end analytics session:', error);
    }
  }, [session]);

  // 이벤트 추적
  const trackEvent = useCallback(async (
    eventType: AnalyticsEventType,
    eventData?: Record<string, any>
  ) => {
    if (!sessionIdRef.current || !session?.user?.email) return;

    // 제외된 이메일은 추적하지 않음
    if (isEmailExcluded(session.user.email)) return;

    try {
      await fetch('/api/analytics/event', {
        method: 'POST',
        headers: { 'Content-Type': 'application/json' },
        body: JSON.stringify({
          sessionId: sessionIdRef.current,
          userEmail: session.user.email,
          eventType,
          eventData
        })
      });
    } catch (error) {
      console.error('Failed to track event:', error);
    }
  }, [session]);

  // 세션 시작/종료 자동 추적
  useEffect(() => {
    if (!session?.user?.email) return;

    // 세션 시작
    startSession();

    // 페이지 종료 시 세션 종료
    const handleBeforeUnload = () => {
      endSession();
    };

    // 페이지 숨김 시 세션 종료 (모바일 대응)
    const handleVisibilityChange = () => {
      if (document.visibilityState === 'hidden') {
        endSession();
      }
    };

    window.addEventListener('beforeunload', handleBeforeUnload);
    document.addEventListener('visibilitychange', handleVisibilityChange);

    return () => {
      endSession();
      window.removeEventListener('beforeunload', handleBeforeUnload);
      document.removeEventListener('visibilitychange', handleVisibilityChange);
    };
  }, [session, startSession, endSession]);

  return {
    trackEvent
  };
};<|MERGE_RESOLUTION|>--- conflicted
+++ resolved
@@ -1,11 +1,7 @@
 import { useEffect, useRef, useCallback } from 'react';
 import { useSession } from 'next-auth/react';
 import { AnalyticsEventType } from '../types';
-<<<<<<< HEAD
-import { getDeviceInfo } from '../utils/deviceDetection';
-=======
 import { isEmailExcluded } from '../utils/excludedEmails';
->>>>>>> 75649c0a
 
 /**
  * useAnalytics
@@ -31,9 +27,6 @@
     sessionIdRef.current = sessionId;
     sessionStartTimeRef.current = Date.now();
 
-    // 기기 정보 수집
-    const deviceInfo = getDeviceInfo();
-
     try {
       await fetch('/api/analytics/session', {
         method: 'POST',
@@ -41,11 +34,7 @@
         body: JSON.stringify({
           sessionId,
           userEmail: session.user.email,
-          action: 'start',
-          deviceType: deviceInfo.deviceType,
-          browser: deviceInfo.browser,
-          os: deviceInfo.os,
-          screenResolution: deviceInfo.screenResolution
+          action: 'start'
         })
       });
     } catch (error) {
