.loginContainer {
  display: flex;
  align-items: center;
  justify-content: center;
  min-height: 100vh;
  background: linear-gradient(135deg, #667eea 0%, #764ba2 100%);
}

.loginBox {
  background: white;
  padding: 40px;
  border-radius: 12px;
  box-shadow: 0 8px 32px rgba(0, 0, 0, 0.1);
  text-align: center;

  h1 {
    margin-bottom: 24px;
    color: #1f2937;
  }
}

.passwordInput {
  width: 100%;
  padding: 12px;
  border: 2px solid #e5e7eb;
  border-radius: 8px;
  font-size: 16px;
  margin-bottom: 16px;

  &:focus {
    outline: none;
    border-color: #8b5cf6;
  }
}

.loginButton {
  width: 100%;
  padding: 12px;
  background-color: #8b5cf6;
  color: white;
  border: none;
  border-radius: 8px;
  font-size: 16px;
  font-weight: 600;
  cursor: pointer;
  transition: all 0.2s;

  &:hover {
    background-color: #7c3aed;
  }
}

.container {
  position: fixed;
  top: 0;
  left: 0;
  width: 100vw;
  height: 100vh;
  background-color: #f3f4f6;
  padding: 24px;
  overflow-y: auto;
  overflow-x: hidden;
}

.header {
  display: flex;
  justify-content: space-between;
  align-items: center;
  margin-bottom: 24px;
  padding: 24px;
  background: white;
  border-radius: 12px;
  box-shadow: 0 1px 3px rgba(0, 0, 0, 0.1);

  h1 {
    margin: 0;
    color: #1f2937;
  }
}

.headerActions {
  display: flex;
  gap: 12px;
  align-items: center;
}

.daySelector {
  padding: 8px 16px;
  border: 2px solid #e5e7eb;
  border-radius: 6px;
  font-size: 14px;
  cursor: pointer;

  &:focus {
    outline: none;
    border-color: #8b5cf6;
  }
}

.logoutButton {
  padding: 8px 16px;
  background-color: #ef4444;
  color: white;
  border: none;
  border-radius: 6px;
  cursor: pointer;
  font-weight: 500;
  transition: all 0.2s;

  &:hover {
    background-color: #dc2626;
  }
}

.tabs {
  display: flex;
  gap: 8px;
  margin-bottom: 24px;
}

.tab {
  padding: 12px 24px;
  background: white;
  border: none;
  border-radius: 8px;
  cursor: pointer;
  font-weight: 500;
  color: #6b7280;
  transition: all 0.2s;

  &:hover {
    background-color: #f9fafb;
    color: #1f2937;
  }

  &.active {
    background-color: #8b5cf6;
    color: white;
  }
}

.loading {
  text-align: center;
  padding: 48px;
  font-size: 18px;
  color: #6b7280;
}

.statsGrid {
  display: grid;
  grid-template-columns: repeat(auto-fit, minmax(250px, 1fr));
  gap: 24px;
  margin-bottom: 24px;
}

.statCard {
  background: white;
  padding: 24px;
  border-radius: 12px;
  box-shadow: 0 1px 3px rgba(0, 0, 0, 0.1);
}

.statLabel {
  font-size: 14px;
  color: #6b7280;
  margin-bottom: 8px;
}

.statValue {
  font-size: 32px;
  font-weight: 700;
  color: #1f2937;
}

.eventGrid {
  display: grid;
  grid-template-columns: repeat(auto-fill, minmax(200px, 1fr));
  gap: 16px;
}

.eventCard {
  padding: 16px;
  background: #f9fafb;
  border-radius: 8px;
  border: 2px solid #e5e7eb;
}

.eventName {
  font-size: 14px;
  color: #6b7280;
  margin-bottom: 8px;
}

.eventCount {
  font-size: 24px;
  font-weight: 700;
  color: #1f2937;
  margin-bottom: 4px;
}

.eventUsers {
  font-size: 12px;
  color: #9ca3af;
}

.chartContainer {
  display: flex;
  flex-direction: column;
  gap: 8px;
}

.barItem {
  display: flex;
  align-items: center;
  gap: 12px;
}

.barLabel {
  min-width: 60px;
  font-size: 13px;
  color: #6b7280;
  text-align: right;
}

.barContainer {
  flex: 1;
  background: #f3f4f6;
  border-radius: 4px;
  height: 32px;
  position: relative;
}

.bar {
  background: #8b5cf6;
  height: 100%;
  border-radius: 4px;
  display: flex;
  align-items: center;
  justify-content: flex-end;
  padding-right: 8px;
  color: white;
  font-weight: 600;
  font-size: 13px;
  min-width: 40px;
  transition: width 0.3s ease;
}

.noData {
  text-align: center;
  padding: 48px;
  color: #9ca3af;
  font-size: 16px;
}

.main {
  max-width: 1600px;
  margin: 0 auto;
}

.section {
  background: white;
  padding: 24px;
  border-radius: 12px;
  box-shadow: 0 1px 3px rgba(0, 0, 0, 0.1);
  margin-bottom: 24px;

  h2 {
    margin-top: 0;
    margin-bottom: 24px;
    color: #1f2937;
  }
}

.cohortHeader {
  margin-bottom: 24px;

  h2 {
    margin: 0 0 16px 0;
  }
}

.cohortFilters {
  display: flex;
  gap: 12px;
  flex-wrap: wrap;
  align-items: center;
}

.cohortFilterSelector {
  padding: 8px 12px;
  border: 2px solid #e5e7eb;
  border-radius: 6px;
  font-size: 14px;
  cursor: pointer;

  &:focus {
    outline: none;
    border-color: #8b5cf6;
  }
}

.clearFilterButton {
  padding: 8px 16px;
  background-color: #ef4444;
  color: white;
  border: none;
  border-radius: 6px;
  font-size: 14px;
  font-weight: 600;
  cursor: pointer;
  transition: background-color 0.2s;

  &:hover {
    background-color: #dc2626;
  }
}

.cohortTypeSelector {
  padding: 8px 16px;
  border: 2px solid #e5e7eb;
  border-radius: 6px;
  font-size: 14px;
  cursor: pointer;

  &:focus {
    outline: none;
    border-color: #8b5cf6;
  }
}

.cohortTable {
  overflow-x: auto;

  table {
    width: 100%;
    border-collapse: collapse;
    font-size: 14px;

    th,
    td {
      padding: 12px;
      text-align: center;
      border: 1px solid #e5e7eb;
    }

    th {
      background-color: #f9fafb;
      font-weight: 600;
      color: #374151;
    }

    tbody tr:hover {
      background-color: #f9fafb;
    }
  }
}

.retentionCell {
  font-weight: 600;
  color: white;
  text-shadow: 0 1px 2px rgba(0, 0, 0, 0.1);
}

<<<<<<< HEAD
// 기기별 통계 스타일
.deviceStatsGrid {
  display: grid;
  grid-template-columns: repeat(auto-fit, minmax(320px, 1fr));
  gap: 20px;
  margin-top: 20px;
}

.deviceCard {
  background: white;
  padding: 24px;
  border-radius: 12px;
  box-shadow: 0 1px 3px rgba(0, 0, 0, 0.1);

  h3 {
    margin: 0 0 16px 0;
    font-size: 18px;
    color: #1f2937;
  }
}

.deviceList {
  display: flex;
  flex-direction: column;
  gap: 16px;
}

.deviceItem {
  display: flex;
  flex-direction: column;
  gap: 8px;
}

.deviceInfo {
  display: flex;
  justify-content: space-between;
  align-items: center;
  font-size: 14px;
}

.deviceType {
  font-weight: 600;
  color: #374151;
}

.devicePercentage {
  font-weight: 700;
  color: #8b5cf6;
  font-size: 16px;
}

.deviceBar {
  width: 100%;
  height: 8px;
  background-color: #e5e7eb;
  border-radius: 4px;
  overflow: hidden;
}

.deviceBarFill {
  height: 100%;
  background-color: #8b5cf6;
  border-radius: 4px;
  transition: width 0.3s ease;
}

.deviceDetails {
  font-size: 12px;
  color: #6b7280;
=======
.userList {
  display: flex;
  flex-direction: column;
  gap: 12px;
}

.userItem {
  display: flex;
  justify-content: space-between;
  align-items: center;
  padding: 16px;
  background: #f9fafb;
  border-radius: 8px;
  border: 1px solid #e5e7eb;
  transition: all 0.2s;

  &:hover {
    background: #f3f4f6;
    border-color: #8b5cf6;
  }
}

.userEmail {
  font-weight: 600;
  color: #1f2937;
  font-size: 14px;
}

.userLastActive {
  font-size: 13px;
  color: #6b7280;
}

.filterContainer {
  display: flex;
  gap: 12px;
  margin-bottom: 24px;
  padding: 16px;
  background: white;
  border-radius: 12px;
  box-shadow: 0 1px 3px rgba(0, 0, 0, 0.1);
}

.filterButton {
  padding: 10px 20px;
  border: 2px solid #e5e7eb;
  border-radius: 8px;
  background: white;
  color: #6b7280;
  font-weight: 500;
  cursor: pointer;
  transition: all 0.2s;

  &:hover {
    border-color: #8b5cf6;
    color: #8b5cf6;
  }

  &.active {
    background-color: #8b5cf6;
    border-color: #8b5cf6;
    color: white;
  }
}

.statSubtext {
  font-size: 14px;
  color: #6b7280;
  margin-top: 4px;
}

.stackedBar {
  display: flex;
  height: 100%;
  border-radius: 4px;
  overflow: hidden;
  position: relative;
}

.stackedBarSegment {
  height: 100%;
  transition: width 0.3s ease;
}

.stackedBarLabel {
  position: absolute;
  right: 8px;
  top: 50%;
  transform: translateY(-50%);
  color: white;
  font-weight: 600;
  font-size: 13px;
  text-shadow: 0 1px 2px rgba(0, 0, 0, 0.2);
}

.legend {
  display: flex;
  gap: 24px;
  justify-content: center;
  margin-top: 16px;
  padding-top: 16px;
  border-top: 1px solid #e5e7eb;
}

.legendItem {
  display: flex;
  align-items: center;
  gap: 8px;
  font-size: 14px;
  color: #6b7280;
}

.legendColor {
  width: 16px;
  height: 16px;
  border-radius: 4px;
>>>>>>> 75649c0a
}<|MERGE_RESOLUTION|>--- conflicted
+++ resolved
@@ -272,46 +272,13 @@
 }
 
 .cohortHeader {
+  display: flex;
+  justify-content: space-between;
+  align-items: center;
   margin-bottom: 24px;
 
   h2 {
-    margin: 0 0 16px 0;
-  }
-}
-
-.cohortFilters {
-  display: flex;
-  gap: 12px;
-  flex-wrap: wrap;
-  align-items: center;
-}
-
-.cohortFilterSelector {
-  padding: 8px 12px;
-  border: 2px solid #e5e7eb;
-  border-radius: 6px;
-  font-size: 14px;
-  cursor: pointer;
-
-  &:focus {
-    outline: none;
-    border-color: #8b5cf6;
-  }
-}
-
-.clearFilterButton {
-  padding: 8px 16px;
-  background-color: #ef4444;
-  color: white;
-  border: none;
-  border-radius: 6px;
-  font-size: 14px;
-  font-weight: 600;
-  cursor: pointer;
-  transition: background-color 0.2s;
-
-  &:hover {
-    background-color: #dc2626;
+    margin: 0;
   }
 }
 
@@ -361,77 +328,6 @@
   text-shadow: 0 1px 2px rgba(0, 0, 0, 0.1);
 }
 
-<<<<<<< HEAD
-// 기기별 통계 스타일
-.deviceStatsGrid {
-  display: grid;
-  grid-template-columns: repeat(auto-fit, minmax(320px, 1fr));
-  gap: 20px;
-  margin-top: 20px;
-}
-
-.deviceCard {
-  background: white;
-  padding: 24px;
-  border-radius: 12px;
-  box-shadow: 0 1px 3px rgba(0, 0, 0, 0.1);
-
-  h3 {
-    margin: 0 0 16px 0;
-    font-size: 18px;
-    color: #1f2937;
-  }
-}
-
-.deviceList {
-  display: flex;
-  flex-direction: column;
-  gap: 16px;
-}
-
-.deviceItem {
-  display: flex;
-  flex-direction: column;
-  gap: 8px;
-}
-
-.deviceInfo {
-  display: flex;
-  justify-content: space-between;
-  align-items: center;
-  font-size: 14px;
-}
-
-.deviceType {
-  font-weight: 600;
-  color: #374151;
-}
-
-.devicePercentage {
-  font-weight: 700;
-  color: #8b5cf6;
-  font-size: 16px;
-}
-
-.deviceBar {
-  width: 100%;
-  height: 8px;
-  background-color: #e5e7eb;
-  border-radius: 4px;
-  overflow: hidden;
-}
-
-.deviceBarFill {
-  height: 100%;
-  background-color: #8b5cf6;
-  border-radius: 4px;
-  transition: width 0.3s ease;
-}
-
-.deviceDetails {
-  font-size: 12px;
-  color: #6b7280;
-=======
 .userList {
   display: flex;
   flex-direction: column;
@@ -548,5 +444,4 @@
   width: 16px;
   height: 16px;
   border-radius: 4px;
->>>>>>> 75649c0a
 }